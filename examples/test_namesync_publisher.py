# -*- Mode:python; c-file-style:"gnu"; indent-tabs-mode:nil -*- */
#
# Copyright (C) 2014-2017 Regents of the University of California.
# Author: Jeff Thompson <jefft0@remap.ucla.edu>
#
# This program is free software: you can redistribute it and/or modify
# it under the terms of the GNU Lesser General Public License as published by
# the Free Software Foundation, either version 3 of the License, or
# (at your option) any later version.
#
# This program is distributed in the hope that it will be useful,
# but WITHOUT ANY WARRANTY; without even the implied warranty of
# MERCHANTABILITY or FITNESS FOR A PARTICULAR PURPOSE.  See the
# GNU Lesser General Public License for more details.
#
# You should have received a copy of the GNU Lesser General Public License
# along with this program.  If not, see <http://www.gnu.org/licenses/>.
# A copy of the GNU Lesser General Public License is in the file COPYING.

import time
import select
import sys
import glob
from pyndn import Name
from pyndn import Data
from pyndn import Face
from pyndn.security import KeyChain
from pyndn.util import MemoryContentCache
from pycnl import NameSyncHandler
from pycnl import Namespace

def dump(*list):
    result = ""
    for element in list:
        result += (element if type(element) is str else str(element)) + " "
    print(result)


def onRegisterFailed(prefix):
    dump("Register failed for prefix", prefix.toUri())

def promptAndInput(prompt):
    if sys.version_info[0] <= 2:
        return raw_input(prompt)
    else:
        return input(prompt)

def publishNewVersion(name,content,currVer,memcc,keyChain,namespace):
    data = Data(Name(name))
    data.getName().appendVersion(currVer)
    data.getName().appendSegment(0)
    data.getMetaInfo().setFinalBlockId(data.getName().get(-1))

    data.setContent(content)
    keyChain.sign(data, keyChain.getDefaultCertificateName())

    memcc.add(data)
<<<<<<< HEAD
    # dump("Sent content", content)
    print("Published "+str(data.getContent().size())+" bytes, name "+data.getName().toUri())
=======
    namespace.getChild(data.getName().getPrefix(-1))
    dump("Sent content", content)
>>>>>>> 53c7aa42


def main():
    currVer=1
<<<<<<< HEAD
    # name="/com/newspaper/sport/superbowl2017.html"
    name="/ndn/hackathon/cnl-demo/slides"
=======
    name="/com/newspaper/sport/superbowl2017.html"
    usrPrefix = Name("/com/newspaper/USER/alice")
>>>>>>> 53c7aa42
    # The default Face will connect using a Unix socket, or to "localhost".
    face = Face("memoria.ndn.ucla.edu")

    namespace = Namespace("/com/newspaper")
    namespace.setFace(face)
    # Use the system default key chain and certificate name to sign commands.
    keyChain = KeyChain()
    face.setCommandSigningInfo(keyChain, keyChain.getDefaultCertificateName())

    NameSyncHandler(namespace,usrPrefix,keyChain,keyChain.getDefaultCertificateName())

    # Also use the default certificate name to sign data packets.

    memcc=MemoryContentCache(face)
    prefix = Name("/com/newspaper")
    dump("Register prefix", prefix.toUri())
    memcc.registerPrefix(prefix, onRegisterFailed)

    folder = promptAndInput("Enter folder with images: ")
    imageFiles = glob.glob(folder+'/*.jpg')
    print("loaded "+str(len(imageFiles))+" images")

    idx = 0
    run = True
#TODO catch ctrl-c
    while run:
        isReady, _, _ = select.select([sys.stdin], [], [], 0)
        if len(isReady) != 0:
<<<<<<< HEAD
            print('will publish image '+imageFiles[idx])
            promptAndInput("")
            with open(imageFiles[idx],"rb") as f:
                content = f.read(7500)
                publishNewVersion(name, content, idx+1, memcc, keyChain)
            idx += 1
            run = idx < len(imageFiles)
=======
            content = promptAndInput("")
            if content == "leave" or content == "exit":
                # We will send the leave message below.
                break

            publishNewVersion(name, content, currVer, memcc, keyChain, namespace)
            currVer+=1
>>>>>>> 53c7aa42

        face.processEvents()
        # We need to sleep for a few milliseconds so we don't use 100% of the CPU.
        time.sleep(0.01)

    face.shutdown()

main()<|MERGE_RESOLUTION|>--- conflicted
+++ resolved
@@ -55,28 +55,20 @@
     keyChain.sign(data, keyChain.getDefaultCertificateName())
 
     memcc.add(data)
-<<<<<<< HEAD
+    namespace.getChild(data.getName().getPrefix(-1))
     # dump("Sent content", content)
     print("Published "+str(data.getContent().size())+" bytes, name "+data.getName().toUri())
-=======
-    namespace.getChild(data.getName().getPrefix(-1))
-    dump("Sent content", content)
->>>>>>> 53c7aa42
-
+    
 
 def main():
     currVer=1
-<<<<<<< HEAD
     # name="/com/newspaper/sport/superbowl2017.html"
     name="/ndn/hackathon/cnl-demo/slides"
-=======
-    name="/com/newspaper/sport/superbowl2017.html"
     usrPrefix = Name("/com/newspaper/USER/alice")
->>>>>>> 53c7aa42
     # The default Face will connect using a Unix socket, or to "localhost".
     face = Face("memoria.ndn.ucla.edu")
 
-    namespace = Namespace("/com/newspaper")
+    namespace = Namespace(name)
     namespace.setFace(face)
     # Use the system default key chain and certificate name to sign commands.
     keyChain = KeyChain()
@@ -101,23 +93,13 @@
     while run:
         isReady, _, _ = select.select([sys.stdin], [], [], 0)
         if len(isReady) != 0:
-<<<<<<< HEAD
             print('will publish image '+imageFiles[idx])
             promptAndInput("")
             with open(imageFiles[idx],"rb") as f:
                 content = f.read(7500)
-                publishNewVersion(name, content, idx+1, memcc, keyChain)
+                publishNewVersion(name, content, idx+1, memcc, keyChain, namespace)
             idx += 1
             run = idx < len(imageFiles)
-=======
-            content = promptAndInput("")
-            if content == "leave" or content == "exit":
-                # We will send the leave message below.
-                break
-
-            publishNewVersion(name, content, currVer, memcc, keyChain, namespace)
-            currVer+=1
->>>>>>> 53c7aa42
 
         face.processEvents()
         # We need to sleep for a few milliseconds so we don't use 100% of the CPU.
